import numpy as np

from .base import AlgoBase
from .torch.awr_impl import AWRImpl


def _compute_lambda_return(returns, values, gamma, lam):
    assert returns.shape == values.shape

    gammas = gamma**(np.arange(returns.shape[0]) + 1)
    # zero value for terminal transition
    gammas[-1] = 0.0
    returns += gammas * values

    lambdas = lam**np.arange(returns.shape[0])
    lambda_return = (1.0 - lam) * np.sum(lambdas[:-1] * returns[:-1])
    lambda_return += lambdas[-1] * returns[-1]

    return lambda_return


class AWR(AlgoBase):
    """ Advantage-Weighted Regression algorithm.

    AWR is an actor-critic algorithm that trains via supervised regression way,
    and has shown strong performance in online and offline settings.

    The value function is trained as a supervised regression problem.

    .. math::

        L(\\theta) = \\mathbb{E}_{s_t, R_t \\sim D} [(R_t - V(s_t|\\theta))^2]

    where :math:`R_t` is approximated using TD(:math:`\\lambda`) to mitigate
    high variance issue.

    The policy function is also trained as a supervised regression problem.

    .. math::

        J(\\phi) = \\mathbb{E}_{s_t, a_t, R_t \\sim D}
            [\\log \\pi(a_t|s_t, \\phi)
                \\exp (\\frac{1}{B} (R_t - V(s_t|\\theta)))]

    where :math:`B` is a constant factor.

    References:
        * `Peng et al., Advantage-Weighted Regression: Simple and Scalable
          Off-Policy Reinforcement Learning
          <https://arxiv.org/abs/1910.00177>`_

    Args:
        actor_learning_rate (float): learning rate for policy function.
        critic_learning_rate (float): learning rate for value function.
        batch_size (int): batch size per iteration.
        gamma (float): discount factor.
        batch_size_per_update (int): mini-batch size.
        n_actor_updates (int): actor gradient steps per iteration.
        n_critic_updates (int): critic gradient steps per iteration.
        lam (float): :math:`\\lambda`  for TD(:math:`\\lambda`).
        beta (float): :math:`B` for weight scale.
        max_weight (float): :math:`w_{\\text{max}}` for weight clipping.
        momentum (float): momentum for stochastic gradient descent.
        use_batch_norm (bool): flag to insert batch normalization layers.
        n_epochs (int): the number of epochs to train.
        use_gpu (bool, int or d3rlpy.gpu.Device):
            flag to use GPU, device ID or device.
        scaler (d3rlpy.preprocessing.Scaler or str): preprocessor.
            The available options are `['pixel', 'min_max', 'standard']`
        augmentation (d3rlpy.augmentation.AugmentationPipeline or list(str)):
            augmentation pipeline.
        n_augmentations (int): the number of data augmentations to update.
        encoder_params (dict): optional arguments for encoder setup. If the
            observation is pixel, you can pass ``filters`` with list of tuples
            consisting with ``(filter_size, kernel_size, stride)`` and
            ``feature_size`` with an integer scaler for the last linear layer
            size. If the observation is vector, you can pass ``hidden_units``
            with list of hidden unit sizes.
        dynamics (d3rlpy.dynamics.base.DynamicsBase): dynamics model for data
            augmentation.
        impl (d3rlpy.algos.torch.awr_impl.AWRImpl): algorithm implementation.

    Attributes:
        actor_learning_rate (float): learning rate for policy function.
        critic_learning_rate (float): learning rate for value function.
        batch_size (int): batch size per iteration.
        gamma (float): discount factor.
        batch_size_per_update (int): mini-batch size.
        n_actor_updates (int): actor gradient steps per iteration.
        n_critic_updates (int): critic gradient steps per iteration.
        lam (float): :math:`\\lambda`  for TD(:math:`\\lambda`).
        beta (float): :math:`B` for weight scale.
        max_weight (float): :math:`w_{\\text{max}}` for weight clipping.
        momentum (float): momentum for stochastic gradient descent.
        use_batch_norm (bool): flag to insert batch normalization layers.
        n_epochs (int): the number of epochs to train.
        use_gpu (d3rlpy.gpu.Device): GPU device.
        scaler (d3rlpy.preprocessing.Scaler): preprocessor.
        augmentation (d3rlpy.augmentation.AugmentationPipeline):
            augmentation pipeline.
        n_augmentations (int): the number of data augmentations to update.
        encoder_params (dict): optional arguments for encoder setup.
        dynamics (d3rlpy.dynamics.base.DynamicsBase): dynamics model.
        impl (d3rlpy.algos.torch.awr_impl.AWRImpl): algorithm implementation.

    """
    def __init__(self,
                 actor_learning_rate=5e-5,
                 critic_learning_rate=1e-4,
                 batch_size=2048,
                 gamma=0.99,
                 batch_size_per_update=256,
                 n_actor_updates=1000,
                 n_critic_updates=200,
                 lam=0.95,
                 beta=0.05,
                 max_weight=20.0,
                 momentum=0.9,
                 use_batch_norm=False,
                 n_epochs=1000,
                 use_gpu=False,
                 scaler=None,
                 augmentation=[],
                 n_augmentations=1,
                 encoder_params={},
                 dynamics=None,
                 impl=None,
                 **kwargs):
        # batch_size in AWR has different semantic from Q learning algorithms.
        super().__init__(n_epochs, batch_size, scaler, augmentation, dynamics,
                         use_gpu)
        self.actor_learning_rate = actor_learning_rate
        self.critic_learning_rate = critic_learning_rate
        self.batch_size_per_update = batch_size_per_update
        self.n_actor_updates = n_actor_updates
        self.n_critic_updates = n_critic_updates
        self.gamma = gamma
        self.lam = lam
        self.beta = beta
        self.max_weight = max_weight
        self.use_batch_norm = use_batch_norm
        self.momentum = momentum
        self.n_augmentations = n_augmentations
        self.encoder_params = encoder_params
        self.impl = impl

    def create_impl(self, observation_shape, action_size):
        self.impl = AWRImpl(observation_shape=observation_shape,
                            action_size=action_size,
                            actor_learning_rate=self.actor_learning_rate,
                            critic_learning_rate=self.critic_learning_rate,
                            use_batch_norm=self.use_batch_norm,
                            momentum=self.momentum,
                            use_gpu=self.use_gpu,
                            scaler=self.scaler,
                            augmentation=self.augmentation,
                            n_augmentations=self.n_augmentations,
                            encoder_params=self.encoder_params)
        self.impl.build()

    def _compute_lambda_returns(self, batch):
        # compute TD(lambda)
        lambda_returns = []
        for i in range(len(batch)):
<<<<<<< HEAD
            # bootstrapping
=======
            returns = np.array(batch.returns[i])
>>>>>>> 1781e1cf
            observations = batch.consequent_observations[i]
            values = self.predict_value(observations, [])

            # prevent side effect
            returns = np.array(batch.returns[i]).copy()

            # compute lambda return
            lambda_return = _compute_lambda_return(returns=returns,
                                                   values=values,
                                                   gamma=self.gamma,
                                                   lam=self.lam)

            lambda_returns.append([lambda_return])
        return np.array(lambda_returns)

    def _compute_advantages(self, returns, batch):
        baselines = self.predict_value(batch.observations, []).reshape((-1, 1))
        advantages = returns - baselines
        adv_mean = np.mean(advantages)
        adv_std = np.std(advantages)
        return (advantages - adv_mean) / (adv_std + 1e-5)

    def _compute_clipped_weights(self, advantages):
        weights = np.exp(advantages / self.beta)
        return np.minimum(weights, self.max_weight)

    def update(self, epoch, itr, batch):
        # compute lmabda return
        lambda_returns = self._compute_lambda_returns(batch)

        # calcuate advantage
        advantages = self._compute_advantages(lambda_returns, batch)

        # compute weights
        clipped_weights = self._compute_clipped_weights(advantages)

        n_steps_per_batch = self.batch_size // self.batch_size_per_update

        # update critic
        critic_loss_history = []
        for i in range(self.n_critic_updates // n_steps_per_batch):
            for j in range(n_steps_per_batch):
                head_index = j * self.batch_size_per_update
                tail_index = head_index + self.batch_size_per_update
                observations = batch.observations[head_index:tail_index]
                returns = lambda_returns[head_index:tail_index]
                critic_loss = self.impl.update_critic(observations, returns)
                critic_loss_history.append(critic_loss)
        critic_loss_mean = np.mean(critic_loss_history)

        # update actor
        actor_loss_history = []
        for i in range(self.n_actor_updates // n_steps_per_batch):
            for j in range(n_steps_per_batch):
                head_index = j * self.batch_size_per_update
                tail_index = head_index + self.batch_size_per_update
                observations = batch.observations[head_index:tail_index]
                actions = batch.actions[head_index:tail_index]
                weights = clipped_weights[head_index:tail_index]
                actor_loss = self.impl.update_actor(observations, actions,
                                                    weights)
                actor_loss_history.append(actor_loss)
        actor_loss_mean = np.mean(actor_loss_history)

        return critic_loss_mean, actor_loss_mean, np.mean(clipped_weights)

    def _get_loss_labels(self):
        return ['critic_loss', 'actor_loss', 'weights']<|MERGE_RESOLUTION|>--- conflicted
+++ resolved
@@ -162,11 +162,6 @@
         # compute TD(lambda)
         lambda_returns = []
         for i in range(len(batch)):
-<<<<<<< HEAD
-            # bootstrapping
-=======
-            returns = np.array(batch.returns[i])
->>>>>>> 1781e1cf
             observations = batch.consequent_observations[i]
             values = self.predict_value(observations, [])
 
